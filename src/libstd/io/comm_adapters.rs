--- conflicted
+++ resolved
@@ -23,11 +23,7 @@
 /// # Example
 ///
 /// ```
-<<<<<<< HEAD
-/// use std::comm::channel;
-=======
 /// use std::sync::mpsc::channel;
->>>>>>> bc83a009
 /// use std::io::ChanReader;
 ///
 /// let (tx, rx) = channel();
@@ -119,11 +115,7 @@
 ///
 /// ```
 /// # #![allow(unused_must_use)]
-<<<<<<< HEAD
-/// use std::comm::channel;
-=======
 /// use std::sync::mpsc::channel;
->>>>>>> bc83a009
 /// use std::io::ChanWriter;
 ///
 /// let (tx, rx) = channel();
@@ -166,11 +158,7 @@
 mod test {
     use prelude::v1::*;
 
-<<<<<<< HEAD
-    use comm::channel;
-=======
     use sync::mpsc::channel;
->>>>>>> bc83a009
     use super::*;
     use io;
     use thread::Thread;
