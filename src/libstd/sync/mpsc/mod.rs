--- conflicted
+++ resolved
@@ -1008,17 +1008,11 @@
     }
 }
 
-<<<<<<< HEAD
-#[unstable]
-impl<'a, T: Send> Iterator<T> for Messages<'a, T> {
-    fn next(&mut self) -> Option<T> { self.rx.recv_opt().ok() }
-=======
 #[stable]
 impl<'a, T: Send> Iterator for Iter<'a, T> {
     type Item = T;
 
     fn next(&mut self) -> Option<T> { self.rx.recv().ok() }
->>>>>>> c6f4a03d
 }
 
 #[unsafe_destructor]
